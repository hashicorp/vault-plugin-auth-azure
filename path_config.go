--- conflicted
+++ resolved
@@ -148,11 +148,6 @@
 		config.RootPasswordTTL = time.Second * time.Duration(rootExpirationRaw.(int))
 	}
 
-<<<<<<< HEAD
-	// b.Logger().Info("Test Dev Build Working\n")
-
-=======
->>>>>>> bfff8975
 	// Create a settings object to validate all required settings
 	// are available
 	if _, err := b.getAzureSettings(ctx, config); err != nil {
@@ -228,12 +223,9 @@
 }
 
 const (
-<<<<<<< HEAD
-=======
 	// The default password expiration duration is 6 months in
 	// the Azure UI, so we're setting it to 6 months (in hours)
 	// as the default.
->>>>>>> bfff8975
 	defaultRootPasswordTTL = 4380 * time.Hour
 	configStoragePath      = "config"
 	confHelpSyn            = `Configures the Azure authentication backend.`
