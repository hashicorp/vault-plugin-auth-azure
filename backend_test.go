--- conflicted
+++ resolved
@@ -16,9 +16,6 @@
 	return getTestBackendWithComputeClient(t, nil, nil, nil, nil)
 }
 
-<<<<<<< HEAD
-func getTestBackendWithComputeClient(t *testing.T, c computeClientFunc, v vmssClientFunc, m msiClientFunc, g msGraphClientFunc) (*azureAuthBackend, logical.Storage) {
-=======
 func getTestBackendWithResourceClient(t *testing.T, r resourceClientFunc, p providersClientFunc) (*azureAuthBackend, logical.Storage) {
 	t.Helper()
 	defaultLeaseTTLVal := time.Hour * 12
@@ -44,12 +41,7 @@
 	return b, config.StorageView
 }
 
-<<<<<<< HEAD
-func getTestBackendWithComputeClient(t *testing.T, c computeClientFunc, v vmssClientFunc, m msiClientFunc) (*azureAuthBackend, logical.Storage) {
->>>>>>> main
-=======
 func getTestBackendWithComputeClient(t *testing.T, c computeClientFunc, v vmssClientFunc, m msiClientFunc, g msGraphClientFunc) (*azureAuthBackend, logical.Storage) {
->>>>>>> bfff8975
 	t.Helper()
 	defaultLeaseTTLVal := time.Hour * 12
 	maxLeaseTTLVal := time.Hour * 24
