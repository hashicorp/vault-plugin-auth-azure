--- conflicted
+++ resolved
@@ -1,14 +1,10 @@
 ## Unreleased
 
 IMPROVEMENTS:
-<<<<<<< HEAD
 * Updated dependencies:
   * `golang.org/x/net` v0.29.0 -> v0.35.0
   * `golang.org/x/crypto` v0.27.0 -> v0.33.0
-=======
-
 * (Enterprise feature) Add api fields to allow for scheduled rotation of root credentials. (https://github.com/vault-plugin-auth-azure/pull/181)
->>>>>>> 40aed468
 
 ## v0.19.2
 
