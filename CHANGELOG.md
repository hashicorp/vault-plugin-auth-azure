## Unreleased

<<<<<<< HEAD
FEATURES:
* Allow WIF based Azure resources to authenticate with Vault
=======
## v0.15.1

BUG FIXES:

* Fix intermittent 401s by preventing performance secondary clusters from rotating root credentials [[GH-118]](https://github.com/hashicorp/vault-plugin-auth-azure/pull/118)
>>>>>>> dc21af59

## v0.15.0

IMPROVEMENTS:
* Add display attributes for OpenAPI OperationID's [[GH-106](https://github.com/hashicorp/vault-plugin-auth-azure/pull/106)]
* Updated dependencies:
   * `github.com/Azure/azure-sdk-for-go/sdk/azcore` v1.4.0 -> v1.6.0
   * `github.com/Azure/azure-sdk-for-go/sdk/azidentity` v1.2.2 -> v1.3.0
   * `github.com/Azure/azure-sdk-for-go/sdk/resourcemanager/compute/armcompute/v4` v4.1.0 -> v4.2.1
   * `github.com/Azure/azure-sdk-for-go/sdk/resourcemanager/msi/armmsi` v1.0.0 -> v1.1.0
   * `github.com/Azure/azure-sdk-for-go/sdk/resourcemanager/resources/armresources` v1.0.0 -> v1.1.1
   * `github.com/Azure/go-autorest/autorest` v0.11.28 -> v0.11.29
   * `github.com/hashicorp/vault/api` v1.9.0 -> v1.9.1
   * `github.com/hashicorp/vault/sdk` v0.8.1 -> v0.9.0
   * `golang.org/x/oauth2` v0.6.0 -> v0.8.0
   * `mvdan.cc/gofumpt` v0.3.1 -> v0.5.0
 * Downgraded dependencies:
   * `github.com/Azure/azure-sdk-for-go` v68.0.0+incompatible -> v67.2.0+incompatible

## v0.14.0

IMPROVEMENTS:

* Enable multiplexing [[GH-96](https://github.com/hashicorp/vault-plugin-auth-azure/pull/96)]
* Upgrade to Go 1.20.2
* Updated dependencies:
   * `github.com/Azure/azure-sdk-for-go` v67.2.0+incompatible -> v68.0.0+incompatible
   * `github.com/Azure/azure-sdk-for-go/sdk/azcore` v1.3.1 -> v1.4.0
   * `github.com/Azure/azure-sdk-for-go/sdk/azidentity` v1.2.1 -> v1.2.2
   * `github.com/hashicorp/go-hclog` v1.4.0 -> v1.5.0
   * `github.com/hashicorp/go-uuid` v1.0.2 -> v1.0.3
   * `golang.org/x/oauth2` v0.4.0 -> v0.6.0

## v0.13.1

BUG FIXES:

* Fix intermittent 401s by preventing performance secondary clusters from rotating root credentials [[GH-118]](https://github.com/hashicorp/vault-plugin-auth-azure/pull/118)

## v0.13.0

FEATURES:

* Add rotate root support to Azure Auth [GH-88](https://github.com/hashicorp/vault-plugin-auth-azure/pull/88)
* Allow any Azure resource that supports managed identities to authenticate with Vault [GH-71](https://github.com/hashicorp/vault-plugin-auth-azure/pull/71)
* Adds support for Virtual Machine Scale Set Flex Authentication [GH-63](https://github.com/hashicorp/vault-plugin-auth-azure/pull/63)

IMPROVEMENTS:
* Updates dependencies
  * `github.com/Azure/azure-sdk-for-go v67.2.0+incompatible`[[GH-88](https://github.com/hashicorp/vault-plugin-auth-azure/pull/88)]
  * `github.com/Azure/go-autorest/autorest v0.11.28` [[GH-65](https://github.com/hashicorp/vault-plugin-auth-azure/pull/65)]
  * `github.com/hashicorp/vault/api v1.8.3` [[GH-82](https://github.com/hashicorp/vault-plugin-auth-azure/pull/82)]
  * `github.com/hashicorp/vault/sdk v0.7.0` [[GH-82](https://github.com/hashicorp/vault-plugin-auth-azure/pull/82)]
  * `github.com/hashicorp/go-hclog v1.4.0`[[GH-78](https://github.com/hashicorp/vault-plugin-auth-azure/pull/78)]
  * `golang.org/x/oauth2 v0.4.0`[[GH-84](https://github.com/hashicorp/vault-plugin-auth-azure/pull/84)]

* Upgrades to Go 1.19 [[GH-65](https://github.com/hashicorp/vault-plugin-auth-azure/pull/65)]<|MERGE_RESOLUTION|>--- conflicted
+++ resolved
@@ -1,15 +1,13 @@
 ## Unreleased
 
-<<<<<<< HEAD
 FEATURES:
 * Allow WIF based Azure resources to authenticate with Vault
-=======
+
 ## v0.15.1
 
 BUG FIXES:
 
 * Fix intermittent 401s by preventing performance secondary clusters from rotating root credentials [[GH-118]](https://github.com/hashicorp/vault-plugin-auth-azure/pull/118)
->>>>>>> dc21af59
 
 ## v0.15.0
 
