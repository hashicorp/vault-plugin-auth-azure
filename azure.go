package azureauth

import (
	"context"
	"encoding/json"
	"errors"
	"fmt"
	"io/ioutil"
	"net/http"
	"os"
<<<<<<< HEAD
	"sync"
	"time"

	"github.com/hashicorp/vault-plugin-auth-azure/api"

	"github.com/Azure/azure-sdk-for-go/services/compute/mgmt/2021-11-01/compute"
	"github.com/Azure/azure-sdk-for-go/services/msi/mgmt/2018-11-30/msi"
	"github.com/Azure/go-autorest/autorest"
	"github.com/Azure/go-autorest/autorest/azure"
	"github.com/Azure/go-autorest/autorest/azure/auth"
=======
	"strings"

	"github.com/Azure/azure-sdk-for-go/sdk/azcore"
	"github.com/Azure/azure-sdk-for-go/sdk/azcore/arm"
	"github.com/Azure/azure-sdk-for-go/sdk/azcore/cloud"
	"github.com/Azure/azure-sdk-for-go/sdk/azcore/policy"
	az "github.com/Azure/azure-sdk-for-go/sdk/azidentity"
	"github.com/Azure/azure-sdk-for-go/sdk/resourcemanager/compute/armcompute/v4"
	"github.com/Azure/azure-sdk-for-go/sdk/resourcemanager/msi/armmsi"
>>>>>>> c3d37bb4
	"github.com/coreos/go-oidc"
	"github.com/hashicorp/errwrap"
	"github.com/hashicorp/go-cleanhttp"
	"github.com/hashicorp/vault/sdk/logical"
	"golang.org/x/oauth2"
)

type computeClient interface {
	Get(ctx context.Context, resourceGroupName string, vmName string, options *armcompute.VirtualMachinesClientGetOptions) (armcompute.VirtualMachinesClientGetResponse, error)
}

type vmssClient interface {
	Get(ctx context.Context, resourceGroupName string, vmScaleSetName string, options *armcompute.VirtualMachineScaleSetsClientGetOptions) (armcompute.VirtualMachineScaleSetsClientGetResponse, error)
}

type msiClient interface {
	Get(ctx context.Context, resourceGroupName string, resourceName string, options *armmsi.UserAssignedIdentitiesClientGetOptions) (armmsi.UserAssignedIdentitiesClientGetResponse, error)
}

type tokenVerifier interface {
	Verify(ctx context.Context, token string) (*oidc.IDToken, error)
}

type provider interface {
	Verifier() tokenVerifier
	ComputeClient(subscriptionID string) (computeClient, error)
	VMSSClient(subscriptionID string) (vmssClient, error)
	MSIClient(subscriptionID string) (msiClient, error)
	ApplicationsClient() api.ApplicationsClient
}

type azureProvider struct {
<<<<<<< HEAD
	oidcVerifier         *oidc.IDTokenVerifier
	settings             *azureSettings
	httpClient           *http.Client
	authorizer           autorest.Authorizer
	authorizerExpiration time.Time
	lock                 sync.RWMutex

	appClient api.ApplicationsClient
}

func (p *azureProvider) ApplicationsClient() api.ApplicationsClient {
	return p.appClient
=======
	oidcVerifier *oidc.IDTokenVerifier
	settings     *azureSettings
	httpClient   *http.Client
>>>>>>> c3d37bb4
}

type oidcDiscoveryInfo struct {
	Issuer  string `json:"issuer"`
	JWKSURL string `json:"jwks_uri"`
}

// transporter implements the azure exported.Transporter interface to send HTTP
// requests. This allows us to set our custom http client and user agent.
type transporter struct {
	pluginEnv *logical.PluginEnvironment
	sender    *http.Client
}

func (tp transporter) Do(req *http.Request) (*http.Response, error) {
	req.Header.Set("User-Agent", userAgent(tp.pluginEnv))

	client := tp.sender

	// don't attempt redirects so we aren't acting as an unintended network proxy
	client.CheckRedirect = func(req *http.Request, via []*http.Request) error {
		return http.ErrUseLastResponse
	}
	resp, err := client.Do(req)
	if err != nil {
		return nil, err
	}
	return resp, nil
}

func (b *azureAuthBackend) newAzureProvider(ctx context.Context, config *azureConfig) (*azureProvider, error) {
	httpClient := cleanhttp.DefaultClient()
	settings, err := b.getAzureSettings(ctx, config)
	if err != nil {
		return nil, err
	}

	// In many OIDC providers, the discovery endpoint matches the issuer. For Azure AD, the discovery
	// endpoint is the AD endpoint which does not match the issuer defined in the discovery payload. This
	// makes a request to the discovery URL to determine the issuer and key set information to configure
	// the OIDC verifier
	discoveryURL := fmt.Sprintf("%s%s/.well-known/openid-configuration", settings.CloudConfig.ActiveDirectoryAuthorityHost, settings.TenantID)
	req, err := http.NewRequestWithContext(ctx, "GET", discoveryURL, nil)
	if err != nil {
		return nil, err
	}
	req.Header.Set("User-Agent", userAgent(settings.PluginEnv))

	resp, err := httpClient.Do(req)
	if err != nil {
		return nil, err
	}
	defer resp.Body.Close()

	body, err := ioutil.ReadAll(resp.Body)
	if err != nil {
		return nil, errwrap.Wrapf("unable to read response body: {{err}}", err)
	}
	if resp.StatusCode != http.StatusOK {
		return nil, fmt.Errorf("%s: %s", resp.Status, body)
	}
	var discoveryInfo oidcDiscoveryInfo
	if err := json.Unmarshal(body, &discoveryInfo); err != nil {
		return nil, errwrap.Wrapf("unable to unmarshal discovery url: {{err}}", err)
	}

	// Create a remote key set from the discovery endpoint
	keySetCtx := context.WithValue(context.Background(), oauth2.HTTPClient, httpClient)
	remoteKeySet := oidc.NewRemoteKeySet(keySetCtx, discoveryInfo.JWKSURL)

	verifierConfig := &oidc.Config{
		ClientID:             settings.Resource,
		SupportedSigningAlgs: []string{oidc.RS256},
	}
	oidcVerifier := oidc.NewVerifier(discoveryInfo.Issuer, remoteKeySet, verifierConfig)

	graphURI, err := api.GetGraphURI(settings.Environment.Name)
	if err != nil {
		return nil, err
	}

	c := auth.NewMSIConfig()
	config.Resource = settings.Environment.ResourceManagerEndpoint
	authorizer, err := c.Authorizer()
	if err != nil {
		return nil, err
	}

	msGraphAppClient, err := api.NewMSGraphApplicationClient(settings.SubscriptionID, userAgent(settings.PluginEnv), graphURI, authorizer)
	if err != nil {
		return nil, err
	}

	return &azureProvider{
		settings:     settings,
		oidcVerifier: oidcVerifier,
		httpClient:   httpClient,
		appClient:    msGraphAppClient,
	}, nil
}

func (p *azureProvider) Verifier() tokenVerifier {
	return p.oidcVerifier
}

func (p *azureProvider) ComputeClient(subscriptionID string) (computeClient, error) {
	cred, err := p.getTokenCredential()
	if err != nil {
		return nil, err
	}

	clientOptions := &arm.ClientOptions{
		ClientOptions: policy.ClientOptions{
			Cloud: p.settings.CloudConfig,
			Transport: transporter{
				pluginEnv: p.settings.PluginEnv,
				sender:    p.httpClient,
			},
		},
	}
	client, err := armcompute.NewVirtualMachinesClient(subscriptionID, cred, clientOptions)
	if err != nil {
		return nil, err
	}

	return client, nil
}

func (p *azureProvider) VMSSClient(subscriptionID string) (vmssClient, error) {
	cred, err := p.getTokenCredential()
	if err != nil {
		return nil, err
	}

	clientOptions := &arm.ClientOptions{
		ClientOptions: policy.ClientOptions{
			Cloud: p.settings.CloudConfig,
			Transport: transporter{
				pluginEnv: p.settings.PluginEnv,
				sender:    p.httpClient,
			},
		},
	}
	client, err := armcompute.NewVirtualMachineScaleSetsClient(subscriptionID, cred, clientOptions)
	if err != nil {
		return nil, err
	}

	return client, nil
}

func (p *azureProvider) MSIClient(subscriptionID string) (msiClient, error) {
	cred, err := p.getTokenCredential()
	if err != nil {
		return nil, err
	}

	clientOptions := &arm.ClientOptions{
		ClientOptions: policy.ClientOptions{
			Cloud: p.settings.CloudConfig,
			Transport: transporter{
				pluginEnv: p.settings.PluginEnv,
				sender:    p.httpClient,
			},
		},
	}
	client, err := armmsi.NewUserAssignedIdentitiesClient(subscriptionID, cred, clientOptions)
	if err != nil {
		return nil, err
	}

	return client, nil
}

func (p *azureProvider) getTokenCredential() (azcore.TokenCredential, error) {
	if p.settings.ClientSecret != "" {
		cred, err := az.NewClientSecretCredential(p.settings.TenantID, p.settings.ClientID, p.settings.ClientSecret, nil)
		if err != nil {
			return nil, err
		}

		return cred, nil
	} else {
		cred, err := az.NewManagedIdentityCredential(nil)
		if err != nil {
			return nil, err
		}

		return cred, nil
	}
}

type azureSettings struct {
<<<<<<< HEAD
	SubscriptionID string
	TenantID       string
	ClientID       string
	ClientSecret   string
	Environment    azure.Environment
	Resource       string
	PluginEnv      *logical.PluginEnvironment
=======
	TenantID     string
	ClientID     string
	ClientSecret string
	CloudConfig  cloud.Configuration
	Resource     string
	PluginEnv    *logical.PluginEnvironment
>>>>>>> c3d37bb4
}

func (b *azureAuthBackend) getAzureSettings(ctx context.Context, config *azureConfig) (*azureSettings, error) {
	settings := new(azureSettings)

	envTenantID := os.Getenv("AZURE_TENANT_ID")
	switch {
	case envTenantID != "":
		settings.TenantID = envTenantID
	case config.TenantID != "":
		settings.TenantID = config.TenantID
	default:
		return nil, errors.New("tenant_id is required")
	}

	envResource := os.Getenv("AZURE_AD_RESOURCE")
	switch {
	case envResource != "":
		settings.Resource = envResource
	case config.Resource != "":
		settings.Resource = config.Resource
	default:
		return nil, errors.New("resource is required")
	}

	clientID := os.Getenv("AZURE_CLIENT_ID")
	if clientID == "" {
		clientID = config.ClientID
	}
	settings.ClientID = clientID

	clientSecret := os.Getenv("AZURE_CLIENT_SECRET")
	if clientSecret == "" {
		clientSecret = config.ClientSecret
	}
	settings.ClientSecret = clientSecret

	configName := os.Getenv("AZURE_ENVIRONMENT")
	if configName == "" {
		configName = config.Environment
	}
	if configName == "" {
		settings.CloudConfig = cloud.AzurePublic
	} else {
		var err error
		settings.CloudConfig, err = ConfigurationFromName(configName)
		if err != nil {
			return nil, err
		}
	}

	pluginEnv, err := b.System().PluginEnv(ctx)
	if err != nil {
		return nil, fmt.Errorf("error loading plugin environment: %w", err)
	}
	settings.PluginEnv = pluginEnv

	return settings, nil
}

func ConfigurationFromName(name string) (cloud.Configuration, error) {
	configs := map[string]cloud.Configuration{
		"AZURECHINACLOUD":        cloud.AzureChina,
		"AZUREPUBLICCLOUD":       cloud.AzurePublic,
		"AZUREUSGOVERNMENTCLOUD": cloud.AzureGovernment,
	}

	name = strings.ToUpper(name)
	c, ok := configs[name]
	if !ok {
		return c, fmt.Errorf("err: no cloud configuration matching the name %q", name)
	}

	return c, nil
}<|MERGE_RESOLUTION|>--- conflicted
+++ resolved
@@ -8,18 +8,6 @@
 	"io/ioutil"
 	"net/http"
 	"os"
-<<<<<<< HEAD
-	"sync"
-	"time"
-
-	"github.com/hashicorp/vault-plugin-auth-azure/api"
-
-	"github.com/Azure/azure-sdk-for-go/services/compute/mgmt/2021-11-01/compute"
-	"github.com/Azure/azure-sdk-for-go/services/msi/mgmt/2018-11-30/msi"
-	"github.com/Azure/go-autorest/autorest"
-	"github.com/Azure/go-autorest/autorest/azure"
-	"github.com/Azure/go-autorest/autorest/azure/auth"
-=======
 	"strings"
 
 	"github.com/Azure/azure-sdk-for-go/sdk/azcore"
@@ -29,12 +17,14 @@
 	az "github.com/Azure/azure-sdk-for-go/sdk/azidentity"
 	"github.com/Azure/azure-sdk-for-go/sdk/resourcemanager/compute/armcompute/v4"
 	"github.com/Azure/azure-sdk-for-go/sdk/resourcemanager/msi/armmsi"
->>>>>>> c3d37bb4
+	"github.com/Azure/go-autorest/autorest/azure/auth"
 	"github.com/coreos/go-oidc"
 	"github.com/hashicorp/errwrap"
 	"github.com/hashicorp/go-cleanhttp"
 	"github.com/hashicorp/vault/sdk/logical"
 	"golang.org/x/oauth2"
+
+	"github.com/hashicorp/vault-plugin-auth-azure/api"
 )
 
 type computeClient interface {
@@ -58,28 +48,15 @@
 	ComputeClient(subscriptionID string) (computeClient, error)
 	VMSSClient(subscriptionID string) (vmssClient, error)
 	MSIClient(subscriptionID string) (msiClient, error)
-	ApplicationsClient() api.ApplicationsClient
+	ApplicationsClient(subscriptionID string) api.ApplicationsClient
 }
 
 type azureProvider struct {
-<<<<<<< HEAD
-	oidcVerifier         *oidc.IDTokenVerifier
-	settings             *azureSettings
-	httpClient           *http.Client
-	authorizer           autorest.Authorizer
-	authorizerExpiration time.Time
-	lock                 sync.RWMutex
-
-	appClient api.ApplicationsClient
-}
-
-func (p *azureProvider) ApplicationsClient() api.ApplicationsClient {
-	return p.appClient
-=======
 	oidcVerifier *oidc.IDTokenVerifier
 	settings     *azureSettings
 	httpClient   *http.Client
->>>>>>> c3d37bb4
+
+	appClient api.ApplicationsClient
 }
 
 type oidcDiscoveryInfo struct {
@@ -273,22 +250,13 @@
 }
 
 type azureSettings struct {
-<<<<<<< HEAD
 	SubscriptionID string
 	TenantID       string
 	ClientID       string
 	ClientSecret   string
-	Environment    azure.Environment
+	CloudConfig    cloud.Configuration
 	Resource       string
 	PluginEnv      *logical.PluginEnvironment
-=======
-	TenantID     string
-	ClientID     string
-	ClientSecret string
-	CloudConfig  cloud.Configuration
-	Resource     string
-	PluginEnv    *logical.PluginEnvironment
->>>>>>> c3d37bb4
 }
 
 func (b *azureAuthBackend) getAzureSettings(ctx context.Context, config *azureConfig) (*azureSettings, error) {
