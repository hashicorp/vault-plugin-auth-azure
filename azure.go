--- conflicted
+++ resolved
@@ -21,17 +21,14 @@
 	"github.com/Azure/azure-sdk-for-go/sdk/resourcemanager/compute/armcompute/v4"
 	"github.com/Azure/azure-sdk-for-go/sdk/resourcemanager/msi/armmsi"
 	"github.com/Azure/azure-sdk-for-go/sdk/resourcemanager/resources/armresources"
-	"github.com/Azure/go-autorest/autorest"
 	"github.com/Azure/go-autorest/autorest/azure"
-	"github.com/Azure/go-autorest/autorest/azure/auth"
 	"github.com/coreos/go-oidc"
 	"github.com/hashicorp/go-cleanhttp"
-	"github.com/hashicorp/vault-plugin-auth-azure/client"
 	"github.com/hashicorp/vault/sdk/helper/useragent"
 	"github.com/hashicorp/vault/sdk/logical"
 	"golang.org/x/oauth2"
 
-	"github.com/hashicorp/vault-plugin-auth-azure/api"
+	"github.com/hashicorp/vault-plugin-auth-azure/client"
 )
 
 type computeClient interface {
@@ -63,11 +60,7 @@
 	ComputeClient(subscriptionID string) (computeClient, error)
 	VMSSClient(subscriptionID string) (vmssClient, error)
 	MSIClient(subscriptionID string) (msiClient, error)
-<<<<<<< HEAD
-	MSGraphClient() (api.MSGraphClient, error)
-=======
 	MSGraphClient() (client.MSGraphClient, error)
->>>>>>> bfff8975
 	ResourceClient(subscriptionID string) (resourceClient, error)
 	ProvidersClient(subscriptionID string) (providersClient, error)
 }
@@ -252,56 +245,40 @@
 	}
 }
 
-<<<<<<< HEAD
-func (p *azureProvider) MSGraphClient() (api.MSGraphClient, error) {
-	clientSettings := api.ClientSettings{
+func (p *azureProvider) MSGraphClient() (client.MSGraphClient, error) {
+	clientSettings := client.ClientSettings{
 		ClientID:     p.settings.ClientID,
 		ClientSecret: p.settings.ClientSecret,
 		TenantID:     p.settings.TenantID,
 	}
 
-	msGraphClient, err := api.NewMSGraphApplicationClient(clientSettings)
+	msGraphClient, err := client.NewMSGraphApplicationClient(clientSettings)
 	if err != nil {
 		return nil, err
 	}
 	return msGraphClient, nil
-=======
-// getAuthorizer attempts to create an authorizer, preferring ClientID/Secret if present,
-// and falling back to MSI if not.
-func getAuthorizer(settings *azureSettings, resource string) (autorest.Authorizer, error) {
-	if settings.ClientID != "" && settings.ClientSecret != "" && settings.TenantID != "" {
-		config := auth.NewClientCredentialsConfig(settings.ClientID, settings.ClientSecret, settings.TenantID)
-		config.AADEndpoint = settings.Environment.ActiveDirectoryEndpoint
-		config.Resource = resource
-		return config.Authorizer()
-	}
-
-	config := auth.NewMSIConfig()
-	config.Resource = resource
-	return config.Authorizer()
-}
-
-func (p *azureProvider) MSGraphClient() (client.MSGraphClient, error) {
-	userAgent := useragent.PluginString(p.settings.PluginEnv, userAgentPluginName)
-
-	graphURI, err := client.GetGraphURI(p.settings.Environment.Name)
-	if err != nil {
-		return nil, err
-	}
-
-	graphApiAuthorizer, err := getAuthorizer(p.settings, graphURI)
-	if err != nil {
-		return nil, err
-	}
-
-	msGraphAppClient, err := client.NewMSGraphApplicationClient(userAgent, graphURI, graphApiAuthorizer)
-	if err != nil {
-		return nil, err
-	}
-
-	return msGraphAppClient, nil
->>>>>>> bfff8975
-}
+}
+
+//func (p *azureProvider) MSGraphClient() (client.MSGraphClient, error) {
+//	userAgent := useragent.PluginString(p.settings.PluginEnv, userAgentPluginName)
+//
+//	graphURI, err := client.GetGraphURI(p.settings.Environment.Name)
+//	if err != nil {
+//		return nil, err
+//	}
+//
+//	graphApiAuthorizer, err := getAuthorizer(p.settings, graphURI)
+//	if err != nil {
+//		return nil, err
+//	}
+//
+//	msGraphAppClient, err := client.NewMSGraphApplicationClient(userAgent, graphURI, graphApiAuthorizer)
+//	if err != nil {
+//		return nil, err
+//	}
+//
+//	return msGraphAppClient, nil
+//}
 
 func (p *azureProvider) getTokenCredential() (azcore.TokenCredential, error) {
 	if p.settings.ClientSecret != "" {
