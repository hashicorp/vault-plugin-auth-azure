--- conflicted
+++ resolved
@@ -28,15 +28,12 @@
 
 	provider provider
 
-<<<<<<< HEAD
 	updatePassword bool
-=======
 	// resourceAPIVersionCache is a mapping of ResourceType to APIVersion
 	// so that we don't query supported API versions on each call to login for
 	// a given resource type
 	resourceAPIVersionCache map[string]string
 	cacheLock               sync.RWMutex
->>>>>>> 843ba4a4
 }
 
 func backend() *azureAuthBackend {
@@ -68,6 +65,8 @@
 		WALRollback:  b.walRollback,
 		PeriodicFunc: b.periodicFunc,
 	}
+
+	b.resourceAPIVersionCache = make(map[string]string)
 
 	return &b
 }
@@ -127,7 +126,6 @@
 		}
 	}
 
-<<<<<<< HEAD
 	if len(credsToDelete) != 0 {
 		b.Logger().Debug("periodic func", "rotate-root", "removing old passwords from Azure")
 		err = removeApplicationPasswords(ctx, client, *app.ID, credsToDelete...)
@@ -152,11 +150,6 @@
 	b.updatePassword = false
 
 	return nil
-=======
-	b.resourceAPIVersionCache = make(map[string]string)
-
-	return b
->>>>>>> 843ba4a4
 }
 
 func (b *azureAuthBackend) invalidate(ctx context.Context, key string) {
